package aws

import (
	"fmt"
	"log"
	"strconv"
	"time"

	"github.com/aws/aws-sdk-go/aws"
	"github.com/aws/aws-sdk-go/service/applicationautoscaling"
	"github.com/hashicorp/terraform-plugin-sdk/v2/helper/resource"
	"github.com/hashicorp/terraform-plugin-sdk/v2/helper/schema"
	"github.com/hashicorp/terraform-plugin-sdk/v2/helper/validation"
)

func resourceAwsAppautoscalingScheduledAction() *schema.Resource {
	return &schema.Resource{
		Create: resourceAwsAppautoscalingScheduledActionPut,
		Read:   resourceAwsAppautoscalingScheduledActionRead,
		Update: resourceAwsAppautoscalingScheduledActionPut,
		Delete: resourceAwsAppautoscalingScheduledActionDelete,

		Schema: map[string]*schema.Schema{
			"name": {
				Type:     schema.TypeString,
				Required: true,
				ForceNew: true,
			},
			"service_namespace": {
				Type:     schema.TypeString,
				Required: true,
				ForceNew: true,
			},
			"resource_id": {
				Type:     schema.TypeString,
				Required: true,
				ForceNew: true,
			},
			"scalable_dimension": {
				Type:     schema.TypeString,
				Optional: true,
				ForceNew: true,
			},
			"scalable_target_action": {
				Type:     schema.TypeList,
				Optional: true,
				ForceNew: false,
				MaxItems: 1,
				Elem: &schema.Resource{
					Schema: map[string]*schema.Schema{
						"max_capacity": {
							// Use TypeString to allow an "unspecified" value,
							// since TypeInt only has allows numbers with 0 as default.
							Type:         schema.TypeString,
							Optional:     true,
							ForceNew:     false,
							ValidateFunc: validateTypeStringNullableInteger,
						},
						"min_capacity": {
							// Use TypeString to allow an "unspecified" value,
							// since TypeInt only has allows numbers with 0 as default.
							Type:         schema.TypeString,
							Optional:     true,
							ForceNew:     false,
							ValidateFunc: validateTypeStringNullableInteger,
						},
					},
				},
			},
			"schedule": {
				Type:     schema.TypeString,
				Optional: true,
				ForceNew: false,
			},
			// The AWS API normalizes start_time and end_time to UTC. Uses
			// suppressEquivalentTime to allow any timezone to be used.
			"start_time": {
<<<<<<< HEAD
				Type:     schema.TypeString,
				Optional: true,
				ForceNew: false,
=======
				Type:             schema.TypeString,
				Optional:         true,
				ForceNew:         true,
				ValidateFunc:     validation.IsRFC3339Time,
				DiffSuppressFunc: suppressEquivalentTime,
>>>>>>> a5dc3d02
			},
			"end_time": {
				Type:             schema.TypeString,
				Optional:         true,
				ForceNew:         true,
				ValidateFunc:     validation.IsRFC3339Time,
				DiffSuppressFunc: suppressEquivalentTime,
			},
			"timezone": {
				Type:     schema.TypeString,
				Optional: true,
<<<<<<< HEAD
				ForceNew: false,
=======
				ForceNew: true,
				Default:  "UTC",
>>>>>>> a5dc3d02
			},
			"arn": {
				Type:     schema.TypeString,
				Computed: true,
			},
		},
	}
}

func resourceAwsAppautoscalingScheduledActionPut(d *schema.ResourceData, meta interface{}) error {
	conn := meta.(*AWSClient).appautoscalingconn

	input := &applicationautoscaling.PutScheduledActionInput{
		ScheduledActionName: aws.String(d.Get("name").(string)),
		ServiceNamespace:    aws.String(d.Get("service_namespace").(string)),
		ResourceId:          aws.String(d.Get("resource_id").(string)),
		Timezone:            aws.String(d.Get("timezone").(string)),
	}
	if v, ok := d.GetOk("scalable_dimension"); ok {
		input.ScalableDimension = aws.String(v.(string))
	}
	if v, ok := d.GetOk("schedule"); ok {
		input.Schedule = aws.String(v.(string))
	}
	if v, ok := d.GetOk("scalable_target_action"); ok {
		sta := &applicationautoscaling.ScalableTargetAction{}
		raw := v.([]interface{})[0].(map[string]interface{})
		if max, ok := raw["max_capacity"]; ok && max.(string) != "" {
			maxInt, err := strconv.ParseInt(max.(string), 10, 64)
			if err != nil {
				return fmt.Errorf("error converting max_capacity %q from string to integer: %s", v.(string), err)
			}
			sta.MaxCapacity = aws.Int64(maxInt)
		}
		if min, ok := raw["min_capacity"]; ok && min.(string) != "" {
			minInt, err := strconv.ParseInt(min.(string), 10, 64)
			if err != nil {
				return fmt.Errorf("error converting min_capacity %q from string to integer: %s", v.(string), err)
			}
			sta.MinCapacity = aws.Int64(minInt)
		}
		input.ScalableTargetAction = sta
	}
	if v, ok := d.GetOk("start_time"); ok {
		t, err := time.Parse(time.RFC3339, v.(string))
		if err != nil {
			return fmt.Errorf("Error Parsing Appautoscaling Scheduled Action Start Time: %w", err)
		}
		input.StartTime = aws.Time(t)
	}
	if v, ok := d.GetOk("end_time"); ok {
		t, err := time.Parse(time.RFC3339, v.(string))
		if err != nil {
			return fmt.Errorf("Error Parsing Appautoscaling Scheduled Action End Time: %w", err)
		}
		input.EndTime = aws.Time(t)
	}

	err := resource.Retry(5*time.Minute, func() *resource.RetryError {
		_, err := conn.PutScheduledAction(input)
		if err != nil {
			if isAWSErr(err, applicationautoscaling.ErrCodeObjectNotFoundException, "") {
				return resource.RetryableError(err)
			}
			return resource.NonRetryableError(err)
		}
		return nil
	})
	if isResourceTimeoutError(err) {
		_, err = conn.PutScheduledAction(input)
	}

	if err != nil {
		return fmt.Errorf("error putting scheduled action: %w", err)
	}

	d.SetId(d.Get("name").(string) + "-" + d.Get("service_namespace").(string) + "-" + d.Get("resource_id").(string))
	return resourceAwsAppautoscalingScheduledActionRead(d, meta)
}

func resourceAwsAppautoscalingScheduledActionRead(d *schema.ResourceData, meta interface{}) error {
	conn := meta.(*AWSClient).appautoscalingconn

	saName := d.Get("name").(string)
	input := &applicationautoscaling.DescribeScheduledActionsInput{
		ResourceId:           aws.String(d.Get("resource_id").(string)),
		ScheduledActionNames: []*string{aws.String(saName)},
		ServiceNamespace:     aws.String(d.Get("service_namespace").(string)),
		ResourceId:           aws.String(d.Get("resource_id").(string)),
	}
	resp, err := conn.DescribeScheduledActions(input)
	if err != nil {
		return fmt.Errorf("error describing Application Auto Scaling Scheduled Action (%s): %w", d.Id(), err)
	}

	var scheduledAction *applicationautoscaling.ScheduledAction

	if resp == nil {
		return fmt.Errorf("error describing Application Auto Scaling Scheduled Action (%s): empty response", d.Id())
	}

<<<<<<< HEAD
	if len(resp.ScheduledActions) < 1 {
=======
	for _, sa := range resp.ScheduledActions {
		if sa == nil {
			continue
		}

		if aws.StringValue(sa.ScheduledActionName) == saName {
			scheduledAction = sa
			break
		}
	}

	if scheduledAction == nil {
>>>>>>> a5dc3d02
		log.Printf("[WARN] Application Autoscaling Scheduled Action (%s) not found, removing from state", d.Id())
		d.SetId("")
		return nil
	}

	d.Set("arn", scheduledAction.ScheduledActionARN)

	if scheduledAction.StartTime != nil {
		d.Set("start_time", scheduledAction.StartTime.Format(time.RFC3339))
	}
<<<<<<< HEAD
	sa := resp.ScheduledActions[0]
	if *sa.ScheduledActionName != saName {
		return fmt.Errorf("Scheduled Action (%s) not found", saName)
	}

	if err := d.Set("scalable_target_action", flattenScalableTargetActionConfiguration(sa.ScalableTargetAction)); err != nil {
		return fmt.Errorf("error setting scalable_target_action: %s", err)
	}
	d.Set("schedule", sa.Schedule)
	d.Set("start_time", sa.StartTime)
	d.Set("end_time", sa.EndTime)
	d.Set("arn", sa.ScheduledActionARN)
=======
	if scheduledAction.EndTime != nil {
		d.Set("end_time", scheduledAction.EndTime.Format(time.RFC3339))
	}

	d.Set("timezone", scheduledAction.Timezone)

>>>>>>> a5dc3d02
	return nil
}

func resourceAwsAppautoscalingScheduledActionDelete(d *schema.ResourceData, meta interface{}) error {
	conn := meta.(*AWSClient).appautoscalingconn

	input := &applicationautoscaling.DeleteScheduledActionInput{
		ScheduledActionName: aws.String(d.Get("name").(string)),
		ServiceNamespace:    aws.String(d.Get("service_namespace").(string)),
		ResourceId:          aws.String(d.Get("resource_id").(string)),
	}
	if v, ok := d.GetOk("scalable_dimension"); ok {
		input.ScalableDimension = aws.String(v.(string))
	}
	_, err := conn.DeleteScheduledAction(input)
	if err != nil {
		if isAWSErr(err, applicationautoscaling.ErrCodeObjectNotFoundException, "") {
			log.Printf("[WARN] Application Autoscaling Scheduled Action (%s) already gone, removing from state", d.Id())
			return nil
		}
		return err
	}

	return nil
}

func flattenScalableTargetActionConfiguration(cfg *applicationautoscaling.ScalableTargetAction) []interface{} {
	if cfg == nil {
		return []interface{}{}
	}

	m := make(map[string]interface{})
	if cfg.MaxCapacity != nil {
		m["max_capacity"] = strconv.FormatInt(aws.Int64Value(cfg.MaxCapacity), 10)
	}
	if cfg.MinCapacity != nil {
		m["min_capacity"] = strconv.FormatInt(aws.Int64Value(cfg.MinCapacity), 10)
	}

	return []interface{}{m}
}<|MERGE_RESOLUTION|>--- conflicted
+++ resolved
@@ -11,6 +11,7 @@
 	"github.com/hashicorp/terraform-plugin-sdk/v2/helper/resource"
 	"github.com/hashicorp/terraform-plugin-sdk/v2/helper/schema"
 	"github.com/hashicorp/terraform-plugin-sdk/v2/helper/validation"
+	"github.com/terraform-providers/terraform-provider-aws/aws/internal/experimental/nullable"
 )
 
 func resourceAwsAppautoscalingScheduledAction() *schema.Resource {
@@ -49,20 +50,16 @@
 				Elem: &schema.Resource{
 					Schema: map[string]*schema.Schema{
 						"max_capacity": {
-							// Use TypeString to allow an "unspecified" value,
-							// since TypeInt only has allows numbers with 0 as default.
-							Type:         schema.TypeString,
+							Type:         nullable.TypeNullableInt,
 							Optional:     true,
 							ForceNew:     false,
-							ValidateFunc: validateTypeStringNullableInteger,
+							ValidateFunc: nullable.ValidateTypeStringNullableIntAtLeast(0),
 						},
 						"min_capacity": {
-							// Use TypeString to allow an "unspecified" value,
-							// since TypeInt only has allows numbers with 0 as default.
-							Type:         schema.TypeString,
+							Type:         nullable.TypeNullableInt,
 							Optional:     true,
 							ForceNew:     false,
-							ValidateFunc: validateTypeStringNullableInteger,
+							ValidateFunc: nullable.ValidateTypeStringNullableIntAtLeast(0),
 						},
 					},
 				},
@@ -75,34 +72,24 @@
 			// The AWS API normalizes start_time and end_time to UTC. Uses
 			// suppressEquivalentTime to allow any timezone to be used.
 			"start_time": {
-<<<<<<< HEAD
-				Type:     schema.TypeString,
-				Optional: true,
-				ForceNew: false,
-=======
 				Type:             schema.TypeString,
 				Optional:         true,
-				ForceNew:         true,
+				ForceNew:         false,
 				ValidateFunc:     validation.IsRFC3339Time,
 				DiffSuppressFunc: suppressEquivalentTime,
->>>>>>> a5dc3d02
 			},
 			"end_time": {
 				Type:             schema.TypeString,
 				Optional:         true,
-				ForceNew:         true,
+				ForceNew:         false,
 				ValidateFunc:     validation.IsRFC3339Time,
 				DiffSuppressFunc: suppressEquivalentTime,
 			},
 			"timezone": {
 				Type:     schema.TypeString,
 				Optional: true,
-<<<<<<< HEAD
 				ForceNew: false,
-=======
-				ForceNew: true,
 				Default:  "UTC",
->>>>>>> a5dc3d02
 			},
 			"arn": {
 				Type:     schema.TypeString,
@@ -191,22 +178,17 @@
 		ResourceId:           aws.String(d.Get("resource_id").(string)),
 		ScheduledActionNames: []*string{aws.String(saName)},
 		ServiceNamespace:     aws.String(d.Get("service_namespace").(string)),
-		ResourceId:           aws.String(d.Get("resource_id").(string)),
 	}
 	resp, err := conn.DescribeScheduledActions(input)
 	if err != nil {
 		return fmt.Errorf("error describing Application Auto Scaling Scheduled Action (%s): %w", d.Id(), err)
 	}
-
-	var scheduledAction *applicationautoscaling.ScheduledAction
-
 	if resp == nil {
 		return fmt.Errorf("error describing Application Auto Scaling Scheduled Action (%s): empty response", d.Id())
 	}
 
-<<<<<<< HEAD
-	if len(resp.ScheduledActions) < 1 {
-=======
+	var scheduledAction *applicationautoscaling.ScheduledAction
+
 	for _, sa := range resp.ScheduledActions {
 		if sa == nil {
 			continue
@@ -219,38 +201,25 @@
 	}
 
 	if scheduledAction == nil {
->>>>>>> a5dc3d02
 		log.Printf("[WARN] Application Autoscaling Scheduled Action (%s) not found, removing from state", d.Id())
 		d.SetId("")
 		return nil
 	}
 
-	d.Set("arn", scheduledAction.ScheduledActionARN)
-
+	if err := d.Set("scalable_target_action", flattenScalableTargetActionConfiguration(scheduledAction.ScalableTargetAction)); err != nil {
+		return fmt.Errorf("error setting scalable_target_action: %w", err)
+	}
+
+	d.Set("schedule", scheduledAction.Schedule)
 	if scheduledAction.StartTime != nil {
 		d.Set("start_time", scheduledAction.StartTime.Format(time.RFC3339))
 	}
-<<<<<<< HEAD
-	sa := resp.ScheduledActions[0]
-	if *sa.ScheduledActionName != saName {
-		return fmt.Errorf("Scheduled Action (%s) not found", saName)
-	}
-
-	if err := d.Set("scalable_target_action", flattenScalableTargetActionConfiguration(sa.ScalableTargetAction)); err != nil {
-		return fmt.Errorf("error setting scalable_target_action: %s", err)
-	}
-	d.Set("schedule", sa.Schedule)
-	d.Set("start_time", sa.StartTime)
-	d.Set("end_time", sa.EndTime)
-	d.Set("arn", sa.ScheduledActionARN)
-=======
 	if scheduledAction.EndTime != nil {
 		d.Set("end_time", scheduledAction.EndTime.Format(time.RFC3339))
 	}
-
 	d.Set("timezone", scheduledAction.Timezone)
-
->>>>>>> a5dc3d02
+	d.Set("arn", scheduledAction.ScheduledActionARN)
+
 	return nil
 }
 
@@ -284,6 +253,7 @@
 
 	m := make(map[string]interface{})
 	if cfg.MaxCapacity != nil {
+		// TODO: add parser for nullable
 		m["max_capacity"] = strconv.FormatInt(aws.Int64Value(cfg.MaxCapacity), 10)
 	}
 	if cfg.MinCapacity != nil {
