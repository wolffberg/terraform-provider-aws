--- conflicted
+++ resolved
@@ -62,11 +62,7 @@
 
 ## Import
 
-<<<<<<< HEAD
-CloudWatch Events permissions can be imported using the `event_bus_name/statement_id` (if you omit `event_bus_name`, the `default` event bus will be used), e.g.
-=======
-EventBridge permissions can be imported using the statement ID, e.g.
->>>>>>> 8f9f1405
+EventBridge permissions can be imported using the `event_bus_name/statement_id` (if you omit `event_bus_name`, the `default` event bus will be used), e.g.
 
 ```shell
 $ terraform import aws_cloudwatch_event_permission.DevAccountAccess example-event-bus/DevAccountAccess
