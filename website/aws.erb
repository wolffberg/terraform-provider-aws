--- conflicted
+++ resolved
@@ -826,7 +826,6 @@
                         </li>
                     </ul>
                 </li>
-<<<<<<< HEAD
                 <li>
                     <a href="#">Direct Connect</a>
                     <ul class="nav">
@@ -881,31 +880,6 @@
                                     <a href="/docs/providers/aws/r/dx_public_virtual_interface.html">aws_dx_public_virtual_interface</a>
                                 </li>
                             </ul>
-=======
-
-                <li<%= sidebar_current("docs-aws-resource-fms") %>>
-                    <a href="#">Firewall Manager Resources</a>
-                    <ul class="nav nav-visible">
-
-                        <li<%= sidebar_current("docs-aws-fms-admin-account") %>>
-                            <a href="/docs/providers/aws/r/fms_admin_account.html">aws_fms_admin_account</a>
-                        </li>
-
-                    </ul>
-                </li>
-
-                <li<%= sidebar_current("docs-aws-resource-gamelift") %>>
-                    <a href="#">Gamelift Resources</a>
-                    <ul class="nav nav-visible">
-                        <li<%= sidebar_current("docs-aws-resource-gamelift-alias") %>>
-                            <a href="/docs/providers/aws/r/gamelift_alias.html">aws_gamelift_alias</a>
-                        </li>
-                        <li<%= sidebar_current("docs-aws-resource-gamelift-build") %>>
-                            <a href="/docs/providers/aws/r/gamelift_build.html">aws_gamelift_build</a>
-                        </li>
-                        <li<%= sidebar_current("docs-aws-resource-gamelift-fleet") %>>
-                            <a href="/docs/providers/aws/r/gamelift_fleet.html">aws_gamelift_fleet</a>
->>>>>>> 68d9d7da
                         </li>
                     </ul>
                 </li>
@@ -1476,6 +1450,19 @@
                                 </li>
                                 <li>
                                     <a href="/docs/providers/aws/r/elastic_transcoder_preset.html">aws_elastictranscoder_preset</a>
+                                </li>
+                            </ul>
+                        </li>
+                    </ul>
+                </li>
+                <li>
+                    <a href="#">Firewall Management Service (FMS)</a>
+                    <ul class="nav">
+                        <li>
+                            <a href="#">Resources</a>
+                            <ul class="nav nav-auto-expand">
+                                <li>
+                                    <a href="/docs/providers/aws/r/fms_admin_account.html">aws_fms_admin_account</a>
                                 </li>
                             </ul>
                         </li>
